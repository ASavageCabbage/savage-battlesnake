import bottle
import json


@bottle.get('/')
def index():
    return json.dumps({
        'name': 'battlesnake-python',
        'color': '#00ff00',
        'head': 'http://battlesnake-python.herokuapp.com'
    })


@bottle.post('/start')
def start():
    data = bottle.request.json

    return json.dumps({
        'taunt': 'battlesnake-python!'
    })


@bottle.post('/move')
def move():
    data = bottle.request.json

    return json.dumps({
        'move': 'west',
        'taunt': 'battlesnake-python!'
    })


@bottle.post('/end')
def end():
    data = bottle.request.json

    return json.dumps({
<<<<<<< HEAD
        'taunt': 'battlesnake-python out!'
=======
        'taunt': 'battlesnake-python!'
>>>>>>> 422abeab
    })


# Expose WSGI app
application = bottle.default_app()<|MERGE_RESOLUTION|>--- conflicted
+++ resolved
@@ -35,11 +35,7 @@
     data = bottle.request.json
 
     return json.dumps({
-<<<<<<< HEAD
         'taunt': 'battlesnake-python out!'
-=======
-        'taunt': 'battlesnake-python!'
->>>>>>> 422abeab
     })
 
 
